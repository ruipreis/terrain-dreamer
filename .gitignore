--- conflicted
+++ resolved
@@ -141,11 +141,6 @@
 dataset_aw3d30
 *.pt
 *.jpg
-<<<<<<< HEAD
-wandb
-logs
-=======
 logs
 wandb
-*.pth
->>>>>>> c0ed0853
+*.pth