import torch
from torch.utils.data import Dataset
import numpy as np
from pathlib import Path
import random
<<<<<<< HEAD
from tqdm import tqdm

from PIL import Image

def tiff_to_jpg(tiff_data, convert:bool=False,out_path=None):
    # Unnormalize the gtif
    tiff_data = (tiff_data + 1) / 2
    tiff_data = tiff_data * (DEM_MAX_ELEVATION - DEM_MIN_ELEVATION) + DEM_MIN_ELEVATION
    
    # Normalize the tiff data based on it's min and max, this helps with visualization
    min_value = tiff_data.min()
    max_value = tiff_data.max()
    tiff_data = (tiff_data - min_value) / (max_value - min_value)
    
    img = tiff_data.squeeze().numpy()
    
    img = (img * 255).astype(np.uint8)
    
    img = Image.fromarray(img)
    img = img.convert("L")
    
    if convert:
        img.save(out_path)

    return img

DEM_MIN_ELEVATION = -82
DEM_MAX_ELEVATION = 7219

class AW3D30Dataset(Dataset):
    def __init__(self,path:Path, limit=None, normalize:bool=True, swap:bool=False):
=======
from torchvision.transforms import transforms


class AW3D30Dataset(Dataset):
    _Satellite_mean = 69.27174377441406
    _Satellite_std = 28.41813850402832

    def __init__(
        self,
        path: Path,
        device,
        normalize=True,
        limit=None,
        for_progan=False,
        new_size=None,
    ):
>>>>>>> 0c88df76
        self._available_files = list(path.glob("*.npz"))

        if limit is not None:
            self._available_files = random.sample(self._available_files, limit)
<<<<<<< HEAD
        
        self._normalize = normalize
        self._swap = swap
=======

        self._device = device
        self._normalize = normalize
        self._forprogan = for_progan
        self._newsize = new_size
>>>>>>> 0c88df76

    def __len__(self):
        return len(self._available_files)

    def __getitem__(self, idx):
        data = np.load(self._available_files[idx])

        if self._forprogan:

            gtif = torch.tensor(data["GTIF"], dtype=torch.float32)
            transform = transforms.Compose(
                [
                    transforms.ToPILImage(),
                    transforms.Resize(self._newsize),
                    transforms.ToTensor(),
                    transforms.RandomHorizontalFlip(),
                    transforms.Normalize(mean=(0.5, 0.5, 0.5), std=(0.5, 0.5, 0.5)),
                ]
            )

            sat = transform(data["SAT"])

            # sat = sat.permute(2, 0, 1)
            sat = sat.to(self._device)

        else:

            gtif = torch.tensor(data["GTIF"], dtype=torch.float32)
            sat = torch.tensor(data["SAT"], dtype=torch.float32)

            # Make sure gtif and sat is shaped correctly
            gtif = gtif.unsqueeze(0)
            sat = sat.permute(2, 0, 1)

            gtif = gtif.to(self._device)
            sat = sat.to(self._device)

<<<<<<< HEAD
        # Make sure gtif and sat is shaped correctly
        gtif = gtif.unsqueeze(0)

        # @TODO: maybe change this to 2, 0, 1
        sat = sat.permute(2, 0, 1)

        if self._normalize:
            sat = (sat/127.5)-1
            gtif = (gtif-DEM_MIN_ELEVATION) / (DEM_MAX_ELEVATION - DEM_MIN_ELEVATION)
            gtif = gtif*2 - 1

        if self._swap:
            return gtif, sat

        return sat, gtif
    
    def to_img(self, sat_img):
        unnormalized_sat = (sat_img + 1) *127.5
        unnormalized_sat = unnormalized_sat.permute(1, 2, 0).numpy().astype(np.uint8)
        return unnormalized_sat
    
    def to_gtif(self, dem):
        return tiff_to_jpg(dem, convert=False)
=======
            if self._normalize:

                # Normalize the data
                sat = (sat - self._Satellite_mean) / self._Satellite_std

                # Apply min max normalization to the dem image
                min_gtif_value = gtif.min()
                max_gtif_value = gtif.max()

                gtif = (gtif - min_gtif_value) / (max_gtif_value - min_gtif_value)

                # Now convert to the range of -1 to 1
                gtif = gtif * 2 - 1

                # Fill nans with -1
                gtif[torch.isnan(gtif)] = -1

        return sat, gtif


from PIL import Image


def tiff_to_jpg(tiff_data, convert: bool = False, out_path=None):
    # Unnormalize the gtif
    tiff_data = (tiff_data + 1) / 2
    img = tiff_data.squeeze().numpy()

    # Scale the image
    img = np.maximum(np.minimum(img, 1.0), 0.0)

    img = (img * 255).astype(np.uint8)

    if convert:
        img = Image.fromarray(img)
        img = img.convert("L")
        img.save(out_path)

    return img
>>>>>>> 0c88df76


if __name__ == "__main__":
    import argparse
    from tqdm import tqdm

    parser = argparse.ArgumentParser()
    parser.add_argument("--dataset", type=Path, required=True)
    parser.add_argument("--sample-dem", action="store_true")
    parser.add_argument("--check-sea", action="store_true")
    parser.add_argument("--sample-size", type=int, default=10000)
    parser.add_argument("--option", choices=["rgb","dem"])
    args = parser.parse_args()

    if args.sample_dem:
        # Try to grab a dem at random from the dataset and convert it to image
        dataset = AW3D30Dataset(args.dataset, "cpu", normalize=True)
        sat, gtif = dataset[np.random.randint(0, len(dataset))]

        print(gtif.shape, gtif.min(), gtif.max())

        # Convert the gtif to an BW image
        from PIL import Image

        # Find the first image whose amplitude is greater than 100
        tiff_to_jpg(gtif, out_path="gtif.jpg", convert=True)
    elif args.check_sea:
        # Check if the dataset has any sea images
        dataset = AW3D30Dataset(args.dataset, "cpu", normalize=False)
        sea_count = 0

        for sat, gtif in tqdm(dataset, total=len(dataset)):
<<<<<<< HEAD
            np_gtif = gtif.cpu().numpy()

            # Is considered sea if 50% of the depth is below or equal to 0
            is_sea = ((np_gtif <= 0).sum() / np_gtif.size) > 0.5

            if is_sea:
                sea_count += 1

        print(f"Sea count: {sea_count}, Total: {len(dataset)}, Percentage: {sea_count / len(dataset) * 100}%")
    else:
        dataset = AW3D30Dataset(args.dataset, normalize=False)

        # Grab some random indexes from the dataset
        if args.option == "dem":
            indexes = list(range(len(dataset)))
            gtif_tensor = torch.concatenate([dataset[i][1] for i in indexes], dim=0)
            print("GTIF Tensor Shape:", gtif_tensor.shape)
            print("GTIF Tensor Mean:", gtif_tensor.mean())
            print("GTIF Tensor Std:", gtif_tensor.std())
            print("GTIF Tensor Min:", gtif_tensor.min())
            print("GTIF Tensor Max:", gtif_tensor.max())
        elif args.option == "rgb":
            indexes = np.random.randint(0, len(dataset), args.sample_size)
            sat_tensor = torch.cat([dataset[i][0].unsqueeze(0) for i in indexes], dim=0)
            print("SAT Tensor Shape:", sat_tensor.shape)
            print("SAT Tensor Mean:", sat_tensor.mean(dim=(0, 2, 3)))
            print("SAT Tensor Std:", sat_tensor.std(dim=(0, 2, 3)))
=======
            sat_mean += sat.mean()
            sat_std += sat.std()

            # For the gtif, we want to perform min-max normalization, so we need to compute the min and max
            gtif_min = min(gtif_min, gtif.min())
            gtif_max = max(gtif_max, gtif.max())

        sat_mean /= len(dataset)
        sat_std /= len(dataset)

        print(f"Satellite mean: {sat_mean}")
        print(f"Satellite std: {sat_std}")
        print(f"GTIF min: {gtif_min}")
        print(f"GTIF max: {gtif_max}")
>>>>>>> 0c88df76
<|MERGE_RESOLUTION|>--- conflicted
+++ resolved
@@ -3,7 +3,6 @@
 import numpy as np
 from pathlib import Path
 import random
-<<<<<<< HEAD
 from tqdm import tqdm
 
 from PIL import Image
@@ -35,77 +34,23 @@
 
 class AW3D30Dataset(Dataset):
     def __init__(self,path:Path, limit=None, normalize:bool=True, swap:bool=False):
-=======
-from torchvision.transforms import transforms
-
-
-class AW3D30Dataset(Dataset):
-    _Satellite_mean = 69.27174377441406
-    _Satellite_std = 28.41813850402832
-
-    def __init__(
-        self,
-        path: Path,
-        device,
-        normalize=True,
-        limit=None,
-        for_progan=False,
-        new_size=None,
-    ):
->>>>>>> 0c88df76
         self._available_files = list(path.glob("*.npz"))
-
+        
         if limit is not None:
             self._available_files = random.sample(self._available_files, limit)
-<<<<<<< HEAD
         
         self._normalize = normalize
         self._swap = swap
-=======
-
-        self._device = device
-        self._normalize = normalize
-        self._forprogan = for_progan
-        self._newsize = new_size
->>>>>>> 0c88df76
 
     def __len__(self):
         return len(self._available_files)
-
+    
     def __getitem__(self, idx):
         data = np.load(self._available_files[idx])
 
-        if self._forprogan:
+        gtif = torch.tensor(data["GTIF"], dtype=torch.float32)
+        sat = torch.tensor(data["SAT"], dtype=torch.float32)
 
-            gtif = torch.tensor(data["GTIF"], dtype=torch.float32)
-            transform = transforms.Compose(
-                [
-                    transforms.ToPILImage(),
-                    transforms.Resize(self._newsize),
-                    transforms.ToTensor(),
-                    transforms.RandomHorizontalFlip(),
-                    transforms.Normalize(mean=(0.5, 0.5, 0.5), std=(0.5, 0.5, 0.5)),
-                ]
-            )
-
-            sat = transform(data["SAT"])
-
-            # sat = sat.permute(2, 0, 1)
-            sat = sat.to(self._device)
-
-        else:
-
-            gtif = torch.tensor(data["GTIF"], dtype=torch.float32)
-            sat = torch.tensor(data["SAT"], dtype=torch.float32)
-
-            # Make sure gtif and sat is shaped correctly
-            gtif = gtif.unsqueeze(0)
-            sat = sat.permute(2, 0, 1)
-
-            gtif = gtif.to(self._device)
-            sat = sat.to(self._device)
-
-<<<<<<< HEAD
         # Make sure gtif and sat is shaped correctly
         gtif = gtif.unsqueeze(0)
 
@@ -129,47 +74,6 @@
     
     def to_gtif(self, dem):
         return tiff_to_jpg(dem, convert=False)
-=======
-            if self._normalize:
-
-                # Normalize the data
-                sat = (sat - self._Satellite_mean) / self._Satellite_std
-
-                # Apply min max normalization to the dem image
-                min_gtif_value = gtif.min()
-                max_gtif_value = gtif.max()
-
-                gtif = (gtif - min_gtif_value) / (max_gtif_value - min_gtif_value)
-
-                # Now convert to the range of -1 to 1
-                gtif = gtif * 2 - 1
-
-                # Fill nans with -1
-                gtif[torch.isnan(gtif)] = -1
-
-        return sat, gtif
-
-
-from PIL import Image
-
-
-def tiff_to_jpg(tiff_data, convert: bool = False, out_path=None):
-    # Unnormalize the gtif
-    tiff_data = (tiff_data + 1) / 2
-    img = tiff_data.squeeze().numpy()
-
-    # Scale the image
-    img = np.maximum(np.minimum(img, 1.0), 0.0)
-
-    img = (img * 255).astype(np.uint8)
-
-    if convert:
-        img = Image.fromarray(img)
-        img = img.convert("L")
-        img.save(out_path)
-
-    return img
->>>>>>> 0c88df76
 
 
 if __name__ == "__main__":
@@ -188,12 +92,12 @@
         # Try to grab a dem at random from the dataset and convert it to image
         dataset = AW3D30Dataset(args.dataset, "cpu", normalize=True)
         sat, gtif = dataset[np.random.randint(0, len(dataset))]
-
+        
         print(gtif.shape, gtif.min(), gtif.max())
-
+        
         # Convert the gtif to an BW image
         from PIL import Image
-
+        
         # Find the first image whose amplitude is greater than 100
         tiff_to_jpg(gtif, out_path="gtif.jpg", convert=True)
     elif args.check_sea:
@@ -202,7 +106,6 @@
         sea_count = 0
 
         for sat, gtif in tqdm(dataset, total=len(dataset)):
-<<<<<<< HEAD
             np_gtif = gtif.cpu().numpy()
 
             # Is considered sea if 50% of the depth is below or equal to 0
@@ -229,20 +132,4 @@
             sat_tensor = torch.cat([dataset[i][0].unsqueeze(0) for i in indexes], dim=0)
             print("SAT Tensor Shape:", sat_tensor.shape)
             print("SAT Tensor Mean:", sat_tensor.mean(dim=(0, 2, 3)))
-            print("SAT Tensor Std:", sat_tensor.std(dim=(0, 2, 3)))
-=======
-            sat_mean += sat.mean()
-            sat_std += sat.std()
-
-            # For the gtif, we want to perform min-max normalization, so we need to compute the min and max
-            gtif_min = min(gtif_min, gtif.min())
-            gtif_max = max(gtif_max, gtif.max())
-
-        sat_mean /= len(dataset)
-        sat_std /= len(dataset)
-
-        print(f"Satellite mean: {sat_mean}")
-        print(f"Satellite std: {sat_std}")
-        print(f"GTIF min: {gtif_min}")
-        print(f"GTIF max: {gtif_max}")
->>>>>>> 0c88df76
+            print("SAT Tensor Std:", sat_tensor.std(dim=(0, 2, 3)))