import random
from pathlib import Path

import numpy as np
import torch
import torchvision.transforms.functional as TF
from PIL import Image
from torch.utils.data import Dataset
<<<<<<< HEAD
from torchvision import transforms
from tqdm import tqdm
=======
import numpy as np
from pathlib import Path
import random
from torchvision.transforms import transforms
from PIL import Image

DEM_MIN_ELEVATION = -82
DEM_MAX_ELEVATION = 7219


def tiff_to_jpg(tiff_data, convert: bool = False, out_path=None):
    # Unnormalize the gtif
    tiff_data = (tiff_data + 1) / 2
    tiff_data = tiff_data * (DEM_MAX_ELEVATION - DEM_MIN_ELEVATION) + DEM_MIN_ELEVATION

    # Normalize the tiff data based on it's min and max, this helps with visualization
    min_value = tiff_data.min()
    max_value = tiff_data.max()
    tiff_data = (tiff_data - min_value) / (max_value - min_value)

    img = tiff_data.squeeze().numpy()

    img = (img * 255).astype(np.uint8)

    img = Image.fromarray(img)
    img = img.convert("L")

    if convert:
        img.save(out_path)

    return img
>>>>>>> c0ed0853

LAMBDA = 100


# In this case we need to perform segmentation on the image, thus we need to use
# functional torchvision transforms - to perform the same transform on the
# segmentation mask
def my_transforms(image, mask):
    # Random horizontal flipping
    if random.random() > 0.5:
        image = TF.hflip(image)
        mask = TF.hflip(mask)

    # Random vertical flipping
    if random.random() > 0.5:
        image = TF.vflip(image)
        mask = TF.vflip(mask)

    # Random perform a random resized crop, the inputs are 256x256, the
    # resize is performed to 286x286, then a random crop of 256x256 is
    # performed
    if random.random() > 0.5:
        i, j, h, w = transforms.RandomResizedCrop.get_params(
            image, scale=(0.8, 1.0), ratio=(1.0, 1.0)
        )
        image = TF.resized_crop(image, i, j, h, w, (256, 256))
        mask = TF.resized_crop(mask, i, j, h, w, (256, 256))

<<<<<<< HEAD
    return image, mask
=======
        if self._newsize is not None:
            self._transform = self._derive_transform(self._newsize)
            self._gtif_transform = self._derive_gtif_transform(self._newsize)

    def _derive_transform(self, newsize):
        transform = transforms.Compose(
            [
                transforms.ToPILImage(),
                transforms.Resize(newsize),
                transforms.ToTensor(),
                transforms.RandomHorizontalFlip(),
                transforms.Normalize(mean=(0.5, 0.5, 0.5), std=(0.5, 0.5, 0.5)),
            ]
        )

        return transform

    def _derive_gtif_transform(self, newsize):
        transform = transforms.Compose(
            [
                transforms.ToTensor(),
                transforms.Resize(newsize),
            ]
        )

        return transform

    @property
    def newsize(self):
        return self._newsize

    @newsize.setter
    def newsize(self, newsize):
        self._newsize = newsize
        self._transform = self._derive_transform(self._newsize)
        self._gtif_transform = self._derive_gtif_transform(self._newsize)

    def __len__(self):
        return len(self._available_files)
>>>>>>> c0ed0853


def tiff_to_jpg(tiff_data, convert: bool = False, out_path=None):
    # Unnormalize the gtif
    tiff_data = (tiff_data + 1) / 2
    tiff_data = tiff_data * (DEM_MAX_ELEVATION - DEM_MIN_ELEVATION) + DEM_MIN_ELEVATION

<<<<<<< HEAD
    # Normalize the tiff data based on it's min and max, this helps with visualization
    min_value = tiff_data.min()
    max_value = tiff_data.max()
    tiff_data = (tiff_data - min_value) / (max_value - min_value)

    img = tiff_data.squeeze().numpy()

    img = (img * 255).astype(np.uint8)

    img = Image.fromarray(img)
    img = img.convert("L")
=======
            gtif = torch.tensor(data["GTIF"], dtype=torch.float32)

            sat = self._transform(data["SAT"])
            gtif = self._gtif_transform(data["GTIF"])

            # Normalize the inputs
            gtif = (gtif - DEM_MIN_ELEVATION) / (DEM_MAX_ELEVATION - DEM_MIN_ELEVATION)
            gtif = gtif * 2 - 1
        else:
>>>>>>> c0ed0853

    if convert:
        img.save(out_path)

    return img


DEM_MIN_ELEVATION = -82
DEM_MAX_ELEVATION = 7219


class AW3D30Dataset(Dataset):
    def __init__(
        self,
        path: Path,
        limit=None,
        normalize: bool = True,
        swap: bool = False,
        transforms=False,
    ):
        self._available_files = list(path.glob("*.npz"))

        if limit is not None:
            self._available_files = random.sample(self._available_files, limit)

        self._normalize = normalize
        self._swap = swap

        if transforms:
            self._transforms = my_transforms
        else:
            self._transforms = None

    def __len__(self):
        return len(self._available_files)

<<<<<<< HEAD
    def __getitem__(self, idx):
        data = np.load(self._available_files[idx])

        gtif = torch.tensor(data["GTIF"], dtype=torch.float32)
        sat = torch.tensor(data["SAT"], dtype=torch.float32)

        # Make sure gtif and sat is shaped correctly
        gtif = gtif.unsqueeze(0)

        sat = sat.permute(2, 0, 1)

        if self._normalize:
            sat = (sat / 127.5) - 1
            gtif = (gtif - DEM_MIN_ELEVATION) / (DEM_MAX_ELEVATION - DEM_MIN_ELEVATION)
            gtif = gtif * 2 - 1

        if self._transforms is not None:
            sat, gtif = self._transforms(sat, gtif)

        if self._swap:
            return gtif, sat

        return sat, gtif

    def to_img(self, sat_img):
        unnormalized_sat = (sat_img + 1) * 127.5
        unnormalized_sat = unnormalized_sat.permute(1, 2, 0).numpy().astype(np.uint8)
        return unnormalized_sat

=======
    def to_img(self, sat_img):
        unnormalized_sat = (sat_img + 1) * 127.5
        unnormalized_sat = unnormalized_sat.permute(1, 2, 0).numpy().astype(np.uint8)
        return unnormalized_sat

>>>>>>> c0ed0853
    def to_gtif(self, dem):
        return tiff_to_jpg(dem, convert=False)


if __name__ == "__main__":
    import argparse

    from tqdm import tqdm

    parser = argparse.ArgumentParser()
    parser.add_argument("--dataset", type=Path, required=True)
    parser.add_argument("--sample-dem", action="store_true")
    parser.add_argument("--check-sea", action="store_true")
    parser.add_argument("--check-transforms", action="store_true")
    parser.add_argument("--sample-size", type=int, default=10000)
    parser.add_argument("--option", choices=["rgb", "dem"])
    args = parser.parse_args()

    if args.sample_dem:
        # Try to grab a dem at random from the dataset and convert it to image
        dataset = AW3D30Dataset(args.dataset, "cpu", normalize=True)
        sat, gtif = dataset[np.random.randint(0, len(dataset))]

        print(gtif.shape, gtif.min(), gtif.max())

        # Convert the gtif to an BW image
        from PIL import Image

        # Find the first image whose amplitude is greater than 100
        tiff_to_jpg(gtif, out_path="gtif.jpg", convert=True)
    elif args.check_sea:
        # Check if the dataset has any sea images
        dataset = AW3D30Dataset(args.dataset, "cpu", normalize=False)
        sea_count = 0

        for sat, gtif in tqdm(dataset, total=len(dataset)):
            np_gtif = gtif.cpu().numpy()

            # Is considered sea if 50% of the depth is below or equal to 0
            is_sea = ((np_gtif <= 0).sum() / np_gtif.size) > 0.5

            if is_sea:
                sea_count += 1

        print(
            f"Sea count: {sea_count}, Total: {len(dataset)}, Percentage: {sea_count / len(dataset) * 100}%"
        )
    elif args.check_transforms:
        dataset = AW3D30Dataset(args.dataset, normalize=True, transforms=True)

        # Sample the same image 10 times
        rand_idx = np.random.randint(0, len(dataset))

        for i in range(10):
            sat, gtif = dataset[rand_idx]

            # Convert the gtif to an BW image
            from PIL import Image

            # Find the first image whose amplitude is greater than 100
            tiff_to_jpg(gtif, out_path=f"gtif_{i}.jpg", convert=True)

            # Convert the sat to an RGB image
            sat_img = dataset.to_img(sat)
            sat_img = Image.fromarray(sat_img)
            sat_img.save(f"sat_{i}.jpg")

    else:
        dataset = AW3D30Dataset(args.dataset, normalize=False)

        # Grab some random indexes from the dataset
        if args.option == "dem":
            indexes = list(range(len(dataset)))
            gtif_tensor = torch.concatenate([dataset[i][1] for i in indexes], dim=0)
            print("GTIF Tensor Shape:", gtif_tensor.shape)
            print("GTIF Tensor Mean:", gtif_tensor.mean())
            print("GTIF Tensor Std:", gtif_tensor.std())
            print("GTIF Tensor Min:", gtif_tensor.min())
            print("GTIF Tensor Max:", gtif_tensor.max())
        elif args.option == "rgb":
            indexes = np.random.randint(0, len(dataset), args.sample_size)
            sat_tensor = torch.cat([dataset[i][0].unsqueeze(0) for i in indexes], dim=0)
            print("SAT Tensor Shape:", sat_tensor.shape)
            print("SAT Tensor Mean:", sat_tensor.mean(dim=(0, 2, 3)))
            print("SAT Tensor Std:", sat_tensor.std(dim=(0, 2, 3)))<|MERGE_RESOLUTION|>--- conflicted
+++ resolved
@@ -1,20 +1,10 @@
-import random
-from pathlib import Path
-
-import numpy as np
-import torch
-import torchvision.transforms.functional as TF
-from PIL import Image
-from torch.utils.data import Dataset
-<<<<<<< HEAD
-from torchvision import transforms
-from tqdm import tqdm
-=======
-import numpy as np
-from pathlib import Path
 import random
 from torchvision.transforms import transforms
 from PIL import Image
+import numpy as np
+from pathlib import Path
+from torch.utils.data import Dataset
+import torch
 
 DEM_MIN_ELEVATION = -82
 DEM_MAX_ELEVATION = 7219
@@ -41,38 +31,28 @@
         img.save(out_path)
 
     return img
->>>>>>> c0ed0853
-
-LAMBDA = 100
-
-
-# In this case we need to perform segmentation on the image, thus we need to use
-# functional torchvision transforms - to perform the same transform on the
-# segmentation mask
-def my_transforms(image, mask):
-    # Random horizontal flipping
-    if random.random() > 0.5:
-        image = TF.hflip(image)
-        mask = TF.hflip(mask)
-
-    # Random vertical flipping
-    if random.random() > 0.5:
-        image = TF.vflip(image)
-        mask = TF.vflip(mask)
-
-    # Random perform a random resized crop, the inputs are 256x256, the
-    # resize is performed to 286x286, then a random crop of 256x256 is
-    # performed
-    if random.random() > 0.5:
-        i, j, h, w = transforms.RandomResizedCrop.get_params(
-            image, scale=(0.8, 1.0), ratio=(1.0, 1.0)
-        )
-        image = TF.resized_crop(image, i, j, h, w, (256, 256))
-        mask = TF.resized_crop(mask, i, j, h, w, (256, 256))
-
-<<<<<<< HEAD
-    return image, mask
-=======
+
+
+class AW3D30Dataset(Dataset):
+    def __init__(
+        self,
+        path: Path,
+        limit=None,
+        normalize: bool = True,
+        swap: bool = False,
+        for_progan=False,
+        new_size=None,
+    ):
+        self._available_files = list(path.glob("*.npz"))
+
+        if limit is not None:
+            self._available_files = random.sample(self._available_files, limit)
+
+        self._normalize = normalize
+        self._swap = swap
+        self._forprogan = for_progan
+        self._newsize = new_size
+
         if self._newsize is not None:
             self._transform = self._derive_transform(self._newsize)
             self._gtif_transform = self._derive_gtif_transform(self._newsize)
@@ -112,27 +92,11 @@
 
     def __len__(self):
         return len(self._available_files)
->>>>>>> c0ed0853
-
-
-def tiff_to_jpg(tiff_data, convert: bool = False, out_path=None):
-    # Unnormalize the gtif
-    tiff_data = (tiff_data + 1) / 2
-    tiff_data = tiff_data * (DEM_MAX_ELEVATION - DEM_MIN_ELEVATION) + DEM_MIN_ELEVATION
-
-<<<<<<< HEAD
-    # Normalize the tiff data based on it's min and max, this helps with visualization
-    min_value = tiff_data.min()
-    max_value = tiff_data.max()
-    tiff_data = (tiff_data - min_value) / (max_value - min_value)
-
-    img = tiff_data.squeeze().numpy()
-
-    img = (img * 255).astype(np.uint8)
-
-    img = Image.fromarray(img)
-    img = img.convert("L")
-=======
+
+    def __getitem__(self, idx):
+        data = np.load(self._available_files[idx])
+
+        if self._forprogan:
             gtif = torch.tensor(data["GTIF"], dtype=torch.float32)
 
             sat = self._transform(data["SAT"])
@@ -142,62 +106,20 @@
             gtif = (gtif - DEM_MIN_ELEVATION) / (DEM_MAX_ELEVATION - DEM_MIN_ELEVATION)
             gtif = gtif * 2 - 1
         else:
->>>>>>> c0ed0853
-
-    if convert:
-        img.save(out_path)
-
-    return img
-
-
-DEM_MIN_ELEVATION = -82
-DEM_MAX_ELEVATION = 7219
-
-
-class AW3D30Dataset(Dataset):
-    def __init__(
-        self,
-        path: Path,
-        limit=None,
-        normalize: bool = True,
-        swap: bool = False,
-        transforms=False,
-    ):
-        self._available_files = list(path.glob("*.npz"))
-
-        if limit is not None:
-            self._available_files = random.sample(self._available_files, limit)
-
-        self._normalize = normalize
-        self._swap = swap
-
-        if transforms:
-            self._transforms = my_transforms
-        else:
-            self._transforms = None
-
-    def __len__(self):
-        return len(self._available_files)
-
-<<<<<<< HEAD
-    def __getitem__(self, idx):
-        data = np.load(self._available_files[idx])
-
-        gtif = torch.tensor(data["GTIF"], dtype=torch.float32)
-        sat = torch.tensor(data["SAT"], dtype=torch.float32)
-
-        # Make sure gtif and sat is shaped correctly
-        gtif = gtif.unsqueeze(0)
-
-        sat = sat.permute(2, 0, 1)
-
-        if self._normalize:
-            sat = (sat / 127.5) - 1
-            gtif = (gtif - DEM_MIN_ELEVATION) / (DEM_MAX_ELEVATION - DEM_MIN_ELEVATION)
-            gtif = gtif * 2 - 1
-
-        if self._transforms is not None:
-            sat, gtif = self._transforms(sat, gtif)
+            gtif = torch.tensor(data["GTIF"], dtype=torch.float32)
+            sat = torch.tensor(data["SAT"], dtype=torch.float32)
+
+            # Make sure gtif and sat is shaped correctly
+            gtif = gtif.unsqueeze(0)
+
+            sat = sat.permute(2, 0, 1)
+
+            if self._normalize:
+                sat = (sat / 127.5) - 1
+                gtif = (gtif - DEM_MIN_ELEVATION) / (
+                    DEM_MAX_ELEVATION - DEM_MIN_ELEVATION
+                )
+                gtif = gtif * 2 - 1
 
         if self._swap:
             return gtif, sat
@@ -209,13 +131,6 @@
         unnormalized_sat = unnormalized_sat.permute(1, 2, 0).numpy().astype(np.uint8)
         return unnormalized_sat
 
-=======
-    def to_img(self, sat_img):
-        unnormalized_sat = (sat_img + 1) * 127.5
-        unnormalized_sat = unnormalized_sat.permute(1, 2, 0).numpy().astype(np.uint8)
-        return unnormalized_sat
-
->>>>>>> c0ed0853
     def to_gtif(self, dem):
         return tiff_to_jpg(dem, convert=False)
 
